\documentclass[draft]{agujournal2019}

\newcommand{\todo}[1]{\textcolor{red}{\textbf{(#1)}}}

\usepackage{amsmath}

\linenumbers
\journalname{Journal of Advances in Modeling Earth Systems (JAMES)}

\begin{document}

\title{Responses to Humidity and Temperature Perturbations in High-Resolution Simulations of Convection}

\authors{Timothy H. Raupach\affil{1,2}, Chimene L. Daleu\affil{3}, Robert S.
Plant\affil{3}, Steven S.Sherwood\affil{1,2}, and Yi-Ling Hwong\affil{4}}

\affiliation{1}{Climate Change Research Centre, University of New South Wales, Sydney, Australia}
\affiliation{2}{ARC Centre of Excellence for Climate Extremes}
\affiliation{3}{Department of Meteorology, University of Reading, Reading, United Kingdom}
\affiliation{4}{Institute of Science and Technology Austria, Vienna, Austria}

\correspondingauthor{Timothy H. Raupach}{timothy.h.raupach@gmail.com}

\begin{keypoints}
\item \todo{1-3 key points, $\leq$ 140 characters each}
\end{keypoints}

\justifying
\begin{abstract}
\todo{Abstract\ldots}
\end{abstract}

\section*{Plain Language Summary}
\todo{Plain language summary\ldots}

\section{Introduction}

In the atmosphere, deep convection refers to overturning circulations, formed by
bouyant air, that reach the tropopause \cite{Wallace_2006}. Deep convection is
associated with the formation of severe thunderstorms \cite{Doswell_2001}. While
deep convection covers only a small proportion of the Earth's surface at any one
time, its resulting storms produce a large proportion of the Earth's rainfall
\cite{Wallace_2006}. Deep convection also warms the atmosphere and balances
radiative cooling, such that on average the tropics remain in
radiative-convective equilibrium (RCE) \cite{Manabe_JAS_1964}. These important
effects mean that models such as global and regional climate models
(respectively GCMs and RCMs) need to take deep convection into account. However,
models often use horizontal grid spacings that are much larger than the
horizontal scale of convection, meaning that they are unable to resolve
individual convective cells. In this case, the model must account for the
effects of convection -- such as its heating effect or rain it may produce -- by
parameterising the sub-grid convection that it can not explicitly resolve. Such
parameterisations are called convection schemes. 

Many different convection schemes have been produced, each with different
strengths, weaknesses, and assumptions \cite{Kain_JAS_1990,
Arakawa_JC_2004,Rio_CCCR_2019, Lin_AO_2022}. Such are the differences between
these schemes that convection parameterisation is a leading source of
uncertainty in model outputs \cite<e.g.>{Hwong_JAMES_2021}. It is
difficult to compare convection schemes, since traditional methods in which
simulated outputs are compared with observations \todo{many from pg. 2 in Hwong
2021} rely on observation selection and accuracy \cite{Hwong_JAMES_2021}
\todo{Emmanuel 1994?}.

The mathematical framework proposed by \citeA{Kuang_JAS_2010} uses linear
response functions to compare model behaviour via assessment of the models'
responses to small perturbations in the larger-scale atmospheric properties. In
this method, the responses of the model (and thus the convection scheme) are
examined in idealised simulations under different small perturbations to the
humidity and temperature tendencies. The idea is that although there are many
non-linear processes in convection, the statistics of the cumulus ensemble as a
whole can be well-described by smooth linear functions that describe how the
ensemble reacts to small changes in its large-scale environment
\cite{Kuang_JAS_2010}. An advantage of this approach is that the responses of
the model to perturbations can be distilled by the linear response functions,
which describe the model behaviour well enough to, for example, describe the
dynamics of convectively coupled waves \cite{Kuang_JAS_2010}. Even if a linear
approximation is inadequate for fully describing convection, it can be a useful
first-order characterization.

The linear response framework was applied to single column models (SCMs) by
\citeA{Herman_JAMES_2013} \todo{specifically for the purpose of testing a couple
of convection schemes}. \citeA{Hwong_JAMES_2021} used the framework to evaluate
convection, planetary boundary, and microphysics schemes' responses to
perturbations in SCMs. They showed that the results isolate the convection
scheme in at least the tested SCMs, and examined a large number of schemes in
actual use \cite{Hwong_JAMES_2021}. The technique allows for efficient
comparison of different model setups, but does not answer the question of which
setup is most accurate. To answer this question study of the linear responses of
a model that uses the fewest possible parameterisations is required.
\citeA{Kuang_JAS_2010} performed a large ensemble of large eddy simulation (LES)
runs, but used a rather coarse resolution of 4 km and only a single LES model
(SAM \todo{write in full}).

Here, we ran perturbation experiments on models at high resolution and compared
the results to perturbations run at lower resolution, to attempt to produce
benchmark results and determine the effect of the planetary boundary layer (PBL)
scheme when convection is resolved explicitly. The key question is whether the
response of a cloud-resolving model (CRM) or large eddy simulation (LES) to a
forcing perturbation is robust, or whether it is sensitive to modelling
decisions that one might make in high-resolution modelling, such as the grid
length, model dynamics, or the microphysics used. A related question is whether
the response is dominated by the modelled convection itself, or whether it might
be sensitive to the specification of surface properties in an idealized
modelling setting. All this is important in being able to judge differences
between models in \citeA{Hwong_JAMES_2021}. Do differences seen between models
point to errors in one or more convection parameterizations, or are they within
the uncertainties found in different credible LES simulations? The rest of this
manuscript is organised as follows. In Section \ref{sec:methods} we introduce
the methods we used including modelling setups. Results are shown in Section
\ref{sec:results} and conclusions are drawn in Section \ref{sec:conclusions}.

\section{Methods}
\label{sec:methods}

We used two models in this work: the Advanced Research (AR) version of the
Weather Research and Forecasting (WRF) model, version 4.1.4
\cite{Skamarock_2019}, and the Met Office/NERC Cloud Model (MONC) \todo{version,
reference}. 

\subsection{Common Model Settings}

Both models were used to simulate convection at high resolution over a water
surface with periodic boundary conditions. The models used a constant sea
surface temperature (SST) of 301.15 K. This value is a little different from
that used in \citeA{Kuang_JAS_2010} but matches \citeA{Hwong_JAMES_2021}.

Radiative cooling and evaporation were both idealised. We used idealised
radiation as in \citeA{Herman_JAMES_2013} and \citeA{Hwong_JAMES_2021}, but
unlike \citeA{Kuang_JAS_2010} who used interactive radiation. Following
\citeA{Herman_JAMES_2013}, the radiative cooling tendency was $\theta_{tend,rad}
= \theta_t/\Pi$ K day$^{-1}$, where $\Pi$ is the Exner function that converts
temperature to potential temperature, and $\theta_t$ is a temperature tendency
set as \todo{double check in code for both WRF and MONC}

\begin{align}
 \theta_t = \begin{cases}
    -1.5\; \textrm{K day}^{-1} & \textrm{if}\, p \geq 200\; \textrm{hPa}, \\
    0\; \textrm{K day}^{-1} & \textrm{if}\, p \leq 100\; \textrm{hPa}, \\
    -1.5 + \frac{1.5 (p-100)}{100}\; \textrm{K day}^{-1} & \textrm{if}\, 100 < p < 200\; \textrm{hPa}. \\
 %* $t$'s value varies linearly between -1.5 and 0 K day$^{-1}$ from 100 to 200 hPa.
 \end{cases}
\end{align}

We used idealised evaporation as in \citeA{Chua_GRL_2019} with minor
differences. We used a constant surface wind speed of $W_s = 4.8$ m s$^{-1}$,
following \citeA{Hwong_JAMES_2021} who used the same approach with a fixed value
of 0.001 for the surface exchange coefficients. While the wind speed here and in
\citeA{Hwong_JAMES_2021} was slightly different from that of
\citeA{Kuang_JAS_2010}, the important quantity is the product of the wind with
the surface exchange coefficient, and the exchange coefficient value in
\citeA{Kuang_JAS_2010} was not stated. Level-mean horizontal winds were relaxed
to 0 m s$^{-1}$ with a three-hour relation time. \todo{Is this also true for
MONC?}.

For each resolution, the models were run until they reached radiative convective
<<<<<<< HEAD
equilibrium (RCE) at a time we designate $t_1$. After RCE was reached, small
perturbations in temperature or moisture fields were introduced, while a control
was run with no perturbations, and the models were allowed to again reach RCE at
the time we call $t_2$. Domain-mean atmospheric profiles for time $t_1$ were
subtracted from those at $t_2$ to examine the differences made by the
perturbations. In the following two sections we examine the model-specific
setups for WRF and MONC, respectively.
=======
equilibrium (RCE) at time $t_1$. After RCE was reached, small perturbations in the imposed
temperature or moisture forcings were introduced, while a control was run with no
perturbations, and the models were allowed to again reach RCE at time $t_2$.
Domain-mean atmospheric profiles for time $t_1$ were subtracted from those at
$t_2$ to examine the differences made by the perturbations. In the following two
sections we examine the model-specific setups for WRF and MONC, respectively.
>>>>>>> 9bd866dc

\subsection{WRF}

WRF was run on a 20 $\times$ 20 km$^2$ domain for horizontal grid spacings of 4
km, 1 km and 100 m. The runs at 4 km and 1 km grid resolution used 74 grid
points in the vertical while the run at 100 m grid spacing used 370 vertical
grid points. The parameterisations used are summarised in Table
\ref{tab:WRF_schemes}. The model timestep was set to 6 s for 4 km and 1 km grid
spacing and 1 s for 100 m grid spacing, and outputs were recorded \todo{at 2 hour resolution for 1 and 4 km and at 4 hour resolution for the 100 m cases}. For the runs with 1 km and 4 km grid spacing, the models were initialised
using a Radiative-Convective Equilibrium Model Intercomparison Project (RCEMIP)
profile \cite{Wing_GMD_2018}. For the runs at 100 m grid spacing, the model was
initialised using the RCE model state from the 1 km runs \todo{the average state
over the last seven days of those runs}, to start close to RCE and reduce
computation time. Temperature and water vapour mixing ratio in the stratosphere
were relaxed to the initial profile values to avoid model drift, as suggested by
\citeA{Herman_JAMES_2013}. Relaxation was applied above 160 hPa with the inverse
relaxation constant increasing linearly from $1/\tau = 0$ day$^{-1}$ at 160 hPa
to $1/\tau = 0.5$ day$^{-1}$ at and above 100 hPa \cite{Herman_JAMES_2013}. Full
diffusion (\texttt{diff\_opt = 2}) was used at all resolutions; at 4 km and 1 km
resolutions, horizontal diffusion was diagnosed from deformation and vertical
diffusion was assumed done by the planetary boundary layer scheme
(\texttt{km\_opt = 4}) while the simulations at 100 m used a prognostic equation
(\texttt{km\_opt = 2}) for turbulent kinetic energy \cite{Skamarock_2019}.
Restarts were synchronised between runs to ensure consistency.

\begin{table}[t]
    \caption{Parameterisations used in the WRF simulations. These schemes were
     used for all resolutions, with the exception of the boundary layer scheme
     which was enabled only for the 4 km and 1 km simulations. No convection
     parameterisation was used.}
    \label{tab:WRF_schemes}
    \centering
    \begin{tabular}{lll}
    \hline
    \textbf{Parameterisation} & \textbf{Scheme} & \textbf{Reference} \\
    \hline
    Microphysics & Thompson & \citeA{Thompson_MWR_2008} \\
    Boundary layer & YSU & \citeA{Hong_MWR_2006} \\
    Surface layer & Revised MM5 & \citeA{Jimenez_MWR_2012} \\
    Land surface & Thermal diffusion & \citeA{Dudhia_1996} \\
    \hline
    % \multicolumn{2}{l}{$^{a}$Footnote text here.}
    \end{tabular}
\end{table}

We used idealised evaporation as in \citeA{Chua_GRL_2019} and
\citeA{Hwong_JAMES_2021}, with a fixed surface wind speed and the drag
coefficient assumed to be 0.001. Then surface heat flux (SH) was calculated
using modified Eq. 1 from \citeA{Chua_GRL_2019}, such that

$$
\textrm{SH} = 0.001 \rho_a W c_p (T_s - T_a),
$$

\noindent where $\rho_a$ (kg m$^{-3}$) is the near surface air density, $T_s$
(K) is surface temperature (we use SST), and $T_a$ (K) is the near-surface air
temperature. We used 

$$
T_a = T_l \left(\frac{p_s}{p_l}\right)^{\frac{R_d}{c_p}},
$$

\noindent where $T_l$ (K) is the temperature at the first model level above the
surface, $p_s$ (hPa) is surface pressure, $p_l$ (hPa) is pressure at the first
model level, $c_p$ (J kg$^{-1}$ K$^{-1}$) is the specific heat capacity of dry
air at constant pressure, and $R_d$ (J kg$^{-1}$ K$^{-1}$) is the gas constant
for dry air. Latent heat flux (LH) was calculated using modified Eq. 2 from
\citeA{Chua_GRL_2019}, such that

$$
\textrm{LH} = 0.001 \rho_a W L (q_{sat} - q_a),
$$

\noindent where $L$ is the typical latent heat of vaporization of water,
$q_{sat}$ is the saturated water vapour mixing ratio at $T_s$ (we use WRF's
``ground saturated mixing ratio'') and $q_a$ is the water vapour mixing ratio at
the lowest model level. Note that while \citeA{Chua_GRL_2019} assumed that air
density near the surface is 1 kg m$^{-3}$, we used the near-surface density
value produced by WRF (around 1.16 kg m$^{-3}$).

Because the pressure levels in the WRF model were not exactly at the points
around which we want to perturb, we adapted the form of perturbations used by
\citeA{Herman_JAMES_2013} so that only the Gaussian portion of the perturbation
function is used, and instead of selecting a level $k$ a pressure $p_p$ (hPa)
around which to perturb is selected. The perturbation function used in the WRF
simulations for the $i$th model level was

$$
f_i = \exp\left[ - \left( \frac{p_p - p_i}{75 \textrm{hPa}}\right)^2 \right],
$$

\noindent where $p_p$ (hPa) is the chosen perturbation pressure and $p_i$ is the
pressure at level $i$.

We calculated the spatial means per interpolated model pressure level, per time
step. The temporal average of these mean profiles over the RCE period was
calculated for each run for comparison.

\subsection{MONC}

MONC was run on a \todo{X $\times$ X km$^2$} domain for grid spacings of 1 km
and 500 m. We used an idealized treatment of evaporation in the sense that a
constant surface wind speed was imposed. However, the surface exchange
coefficient was calculated by the MONC model itself. The mean value calculated
was a little larger than that in \citeA{Chua_GRL_2019}, with the product of the
exchange coefficient and the surface wind speed being $5.2 \times 10^{-3}$ m
s$^{-1}$ in the MONC simulations compared with $5 \times 10^{-3}$ m s$^{-1}$ for
the fixed Chua parameters. \todo{MONC settings including parameterisations
used.}

\begin{itemize}
    \item \todo{BP: On 02/12/21 and 09/12/21 and beyond, there was a change of design to match
    the idealized treatment of evaporation with WRF -- check which version we are
    showing results from here.}    
    \item \todo{BP: A change in the treatment of surface fluxes was made on
    11/05/22. I believe the setup remained fixed after this date and so that is
    what we should publish. However, there may be a question about showing results
    at the three resolutions if they are only available for this first setup?}
    \item \todo{BP: The idealized treatment of evaporation as in Chua et al (2019) was
    altered to match with the MONC simulations. i.e., with the near surface wind of
    5 ms-1 rather than 4.8.}
    \item \todo{BP: I believe we stuck with this value (TR: ie of surface wind
    speed? I think the WRF sims use 4.8 ms-1) which makes our setup slightly
    different from Hwong et al (2021). That's a little unfortunate, but I don't
    suggest to rerun but simply to note that this made very little difference.}
    \item \todo{BP: Other minor changes were made in the relaxation to mean winds to
    match between the two models, but again these did not have any significant
    effects on the results.}
    \end{itemize}

\section{Results}
\label{sec:results}

\subsection{Radiative-Convective Equilibrium Mean State}

We used plots of spatially-averaged precipitable water by time to determine when
the models had reached RCE. Figure \ref{fig:rce_pw} shows precipitable
water by time for the WRF runs. For the WRF runs, at 4 km grid spacing the RCE state
had a precipitable water (PW) of $\sim$37 mm, which rose to $\sim$42 mm at 1 km
grid spacing and $\sim$41 mm at 100 m grid spacing.

\begin{figure}[pth]
    \noindent\includegraphics[width=\textwidth]{figures/RCE_PW_WRF} 
    \caption{Spatial mean precipitable water produced by the WRF model by grid
    spacing and time. The RCE run was computed until mean precipitable water
    stabilised and the model was at RCE. At this point the perturbations were
    introduced and the model was run until all perturbed runs were also at RCE.
    The parts of the time axes highlighted in green show the ``RCE region'' over
    which mean profiles were calculated for comparison. Note that to reduce the
    number of colours required, positive and negative perturbations per variable
    and perturbation pressure use the same colour. \todo{Trim ends to end of RCE
    time}}
    \label{fig:rce_pw}
\end{figure}

\begin{figure}[pth]
    \noindent\includegraphics[width=\textwidth]{figures/RCE_CWV_MONC}
    \caption{\todo{Spatial mean} columnar water vapor produced by the MONC
    model, by grid spacing and time. \todo{The parts of the time axes
    highlighted in green show the ``RCE region'' over which mean profiles were
    calculated for comparison.} Note that for 1 km grid spacing, to reduce the
    number of colours required, positive and negative perturbations per variable
    and perturbation pressure use the same colour. \todo{Trim ends to end of RCE
    time}}
    \label{fig:rce_pw}
\end{figure}

Mean profiles from the control run in RCE are shown in Figure
\ref{fig:rce_profiles}. \todo{The mean states are fairly similar across the two
models -- certainly within the context of larger inter-model comparisons of RCE
states (examples?), although to some extent the similarities may be due to the
idealised treatment of radiation and evaporation used here}. Moisture content
increases with increasing resolution, although the changes are modest at 1 km
and higher-resolution grid spacing. \todo{MONC is perhaps marginally more moist
than WRF.} The additional moisture at finer resolutions appears in the lower
part of the free troposphere, which we hypothesise is the result of some
transport from shallow convection. Mean wind profiles for the 100 m run, which
had increased vertical resolution than, and was temporally shorter than the
other runs, are not as smooth as those for the 1 km and 4 km runs. At 100 m grid
spacing the profile of relative humidity is fairly uniform with height between
$\sim$950 and $\sim$600 hPa, whereas at 1 km and 4 km grid spacing this part of
the atmosphere was drier, with the 4 km grid spacing simulation drying to
$\sim$60\% relative humidity at about 800 hPa.

% \begin{figure}[pth]
%     \noindent\includegraphics[width=\textwidth]{figures/RCE_profiles}
%     \caption{Mean profiles for selected variables in the control runs' RCE
%     periods, by grid spacing. \todo{Include MONC results on the same plots.}}
%     \label{fig:rce_profiles}
% \end{figure}

Mean profiles for hydrometeor classes are shown in Figure
\ref{fig:rce_hydrometeors}. Hydrometeor profiles are sensitive to resolution in
WRF, with increasing resolution resulting in more rain below $\sim$650 hPa and
less rain above, increases in cloud droplets and snow particles. There were
mixed changes for ice and graupel content. There is less sensitivity in changes
with resolution in MONC, but the character of the changes is broadly the same --
we note that the MONC results are missing the large resolution change between 4
km and 1 km that is shown in the WRF results. The sharp difference between WRF's
cloud droplet mixing ratio at 1 km compared with 100 m grid spacing does not
have a counterpart in the MONC results. In both models we see an increase in ice
content at cloud top, and in both models there is less graupel at high
resolution, with relative differences varying by height. It is hard to say if
these microphysics changes may be simply a reflection of there being more
moisture in the mean state with resolution or whether they reflect changes in
the representation of clouds. Profile shapes seem broadly similar between WRF
and MONC, with perhaps the strongest difference in liquid water for which MONC
has significantly more at $\sim$800 hPa and less above $\sim$600 hPa. Graupel
and snow are found at lower heights in WRF than in MONC.

% \begin{figure}[pth]
%     \noindent\includegraphics[width=\textwidth]{figures/RCE_hydrometeors}
%     \caption{Mean profiles for hydrometeor concentrations in the control runs'
%     RCE periods, by grid spacing. All values are mixing ratios.
%     \todo{Include MONC results on the same plots.}}
%     \label{fig:rce_hydrometeors}
% \end{figure}

\subsection{Convective Organisation}

We tested for convective organisation by examining the spatial variance of
precipitable water scaled by its spatial mean (not shown), and found no evidence
of meaningful organisation in these fixed-radiation setups.

\subsection{Responses to Perturbations in Temperature}

The responses of the models to perturbations in temperature at 412 hPa (415 hPa
for MONC), 500 hPa, 600 hPa, 730 hPa, and 850 hPa are shown in Figures
\ref{fig:tpert_412}, \ref{fig:tpert_500}, \ref{fig:tpert_600},
\ref{fig:tpert_730}, and \ref{fig:tpert_850}, respectively. In all cases, the
moisture and hydrometeor responses to forcing perturbations are much smaller
than the changes in the mean profiles due to resolution (Figures
\ref{fig:rce_profiles} and \ref{fig:rce_hydrometeors}). WRF and MONC produce
responses of similar amplitude. MONC is more likely to show nonlinearity to
positive and negative perturbations than WRF \todo{not certain, given missing
MONC negative perturbation profiles in the current results}, with the strongest
example being the temperature response in the upper troposphere to a temperature
perturbation at 850 hPa. 

% \begin{itemize}
%    \item \todo{Bob: WRF has been run for positive and negative perturbations at
%    both 500m and 1km. There is  little indication of nonlinearity in WRF for the
%    temperature and moisture responses, but the 500m run does show some marked
%    nonlinearity in the hydrometeor response, specifically for rain water, for
%    liquid water at upper levels and for graupel.}
%    \item \todo{Tim: WRF was run at 4 km, 1 km and 100 m - do you mean MONC at
%    500 m or WRF at a different resolution?}
%    \item \todo{Steve: need to check whether discrepancies are actually
%    non-linearity or just noise.}
% \end{itemize}

% \begin{figure}[pth]
%     \noindent\includegraphics[width=\textwidth]{figures/pert_diffs_T_0.5_@412}
%     \caption{Differences in model values by pressure, after a perturbation of
%     +0.5 K was introduced in the $T$ field at 412 hPa. The solid vertical black
%     line shows zero difference. The dashed horizontal line shoes the maximum
%     perturbation level. MR stands for mixing ratio. Responses to positive
%     perturbations are shown with opaque lines, while responses to negative
%     perturbations are shown with semi-transparent lines. Responses to negative
%     perturbations have been multiplied by $-1$ so they overlay responses to
%     positive perturbations if the positive and negative responses are symmetric.
%     Black circles show the responses to the same perturbations recorded by
%     \citeA{Kuang_JAS_2010}. \todo{What's going on with WRF 100 m rain?}.
%     \todo{MONC results for RH are missing in all these response plots, and
%     should be added.}}
%     \label{fig:tpert_412}
% \end{figure}

% \begin{figure}[pth]
%     \noindent\includegraphics[width=\textwidth]{figures/pert_diffs_T_0.5_@500}
%     \caption{As in Figure \ref{fig:tpert_412}, but for a perturbation at 500
%     hPa, and with black circles showing the responses of \citeA{Kuang_JAS_2010}
%     to a temperature perturbation at 483 hPa.}
%     \label{fig:tpert_500}
% \end{figure}

% \begin{figure}[pth]
%     \noindent\includegraphics[width=\textwidth]{figures/pert_diffs_T_0.5_@600}
%     \caption{As in Figure \ref{fig:tpert_412}, but for a perturbation at 600
%     hPa, and with black circles showing the responses of \citeA{Kuang_JAS_2010}
%     to a temperature perturbation at 565 hPa.}
%     \label{fig:tpert_600}
% \end{figure}

% \begin{figure}[pth]
%     \noindent\includegraphics[width=\textwidth]{figures/pert_diffs_T_0.5_@730}
%     \caption{As in Figure \ref{fig:tpert_412}, but for a perturbation at 730
%     hPa, and with black circles showing the responses of \citeA{Kuang_JAS_2010}
%     to a temperature perturbation at 729 hPa.}
%     \label{fig:tpert_730}
% \end{figure}

% \begin{figure}[pth]
%     \noindent\includegraphics[width=\textwidth]{figures/pert_diffs_T_0.5_@850}
%     \caption{As in Figure \ref{fig:tpert_412}, but for a perturbation at 850
%     hPa, and with black circles showing the responses of \citeA{Kuang_JAS_2010}
%     to a temperature perturbation at 850 hPa.}
%     \label{fig:tpert_850}
% \end{figure}

In response to temperature perturbations, there is a minimum in the warming in
the vicinity of the perturbation level, or just above that, and enhanced warming
below. This structure is more marked in MONC than in WRF which gives a smoother
temperature response in the vertical. The sub-km resolution runs with MONC also
produce smoother responses than the 1 km runs. In the case of the 850 hPa
perturbation the enhanced warming below is not so apparent, but there is a
relatively large warming at the surface in that case compared to responses from
the other perturbation levels.

The moisture response to the temperature perturbations is qualitatively
different at 4 km from other resolutions in WRF. A temperature perturbation at
850 hPa shows the strongest differences between the various runs. In some cases
(WRF at 4 km and MONC at 1 km and 500 m) this perturbation can induce a drying
response at and just above the perturbation level. With WRF, this response
becomes a moistening at finer resolution. With MONC, the drying is a little less
marked at 500 m rather than 1 km, and at 250 m grid spacing the response was
zero at this level. For the temperature perturbation at 850 hPa, moistening in
the boundary layer increases for coarser resolutions in WRF, and to a lesser
extent for MONC. A temperature perturbation at 412 hPa produces a minimum in the
moistening at around 900 hPa which is much more pronounced at 4 km in WRF but
still retains its sign. In MONC there is a similarly pronounced minimum seen in
the 1km run. Similar comments apply for 500 and 600 hPa as 412 hPa \todo{we do
not have runs of different resolutions for these}. There is often a small
minimum in the moistening responses around the perturbation level itself,
particularly for perturbations applied at lower levels. For a temperature
perturbation at 730 hPa, the moistening minimum around the application level is
pronounced in MONC and reaches around zero, but it does not produce the drying
seen when the perturbation is applied at 850 hPa. One way to think about the
drying with perturbations at 850 hPa is that the minimum we see consistently
just above the boundary layer combines with the minimum that we consistently see
at the perturbation level.

We now turn to the responses in hydrometeor content to perturbations in the
temperature field. For the temperature perturbation at 850 hPa in WRF, there is
a reduction of rain below the freezing level. A reduction in cloud liquid water
also occurs, and this is over a deeper layer in WRF than in MONC. There is also
some reduction to snow and increase in graupel at upper levels. Changes of
broadly similar character occur in the hydrometeor responses to the other
temperature perturbations in WRF, except that the profiles of liquid water
changes have reductions with minima that are aligned with or just above the
perturbation height. The responses of hydrometeors in MONC have a broadly
similar character, but some of the amplitudes are quite different. There are
similar amplitudes to WRF for rain, but weaker responses in liquid water, ice
and snow. MONC responded more strongly for graupel, however, especially in
response to perturbations at 412 and 500 hPa. For the temperature perturbation
at 850 hPa in MONC, rain has a stronger reduction than in WRF below the freezing
level but is increased around the freezing level, which is a feature not seen in
the WRF results except in the 100 m grid spacing run. The cloud liquid water is
reduced similarly to WRF at low levels but the reductions are more confined, not
extending to the same heights. In MONC, for the response to the temperature
perturbation at 850 hPa, there are some nonlinear changes with grid length. For
example, the rain and liquid water reductions at low levels are weaker at 500 m
but stronger at 250 m.  Snow is also more strongly reduced at 500 m than at 1 km
but there is barely any reduction at 250m. The increase in graupel becomes
weaker with increasing resolution. For MONC with the 730 hPa perturbation, there
was no \todo{500 m} grid spacing simulation but the comments above also apply
for the qualitative changes between 1 km and \todo{250 m} grid spacings. For the
600 hPa perturbation, there was no \todo{500 m} MONC simulation and there is
very little difference in the hydrometeor response between 1km and \todo{250 m}.

\subsection{Responses to Perturbations in Moisture}

The responses of the models to perturbations in moisture at 412 hPa, 500 hPa,
600 hPa, 730 hPa, and 850 hPa are shown in Figures \ref{fig:qpert_412},
\ref{fig:qpert_500}, \ref{fig:qpert_600}, \ref{fig:qpert_730}, and
\ref{fig:qpert_850}, respectively. Several elements of these results are similar
to the results for temperature perturbations: moisture and hydrometeor responses
to moisture perturbations are smaller than the changes in the mean profiles due
to resolution, WRF and MONC produced responses of similar amplitude, except for
cloud liquid water and ice where the changes in MONC were much smaller, and
again MONC is more likely to show nonlinearity to positive and negative
perturbations than WRF \todo{Not sure this is true when looking at e.g. the 730
results for WRF RH or the 412 hPa results for cloud water or rain at 100 m}. In
this case the strongest example of nonlinearity in MONC is the temperature
response in the mid levels to a moisture perturbation at 600 hPa.

% \begin{figure}[pth]
%     \noindent\includegraphics[width=\textwidth]{figures/pert_diffs_q_0.0002_@412}
%     \caption{Differences in model values by pressure, after a perturbation of
%     0.2 g kg$^{-1}$ was introduced in the $q$ field at 412 hPa. The solid
%     vertical black line shows zero difference. The dashed horizontal line shoes
%     the maximum perturbation level. MR stands for mixing ratio. Responses to
%     positive perturbations are shown with opaque lines, while responses to
%     negative perturbations are shown with semi-transparent lines. Responses to
%     negative perturbations have been multiplied by $-1$ so they overlay
%     responses to positive perturbations if the positive and negative responses
%     are symmetric. Black circles show the responses to the same perturbations
%     recorded by \citeA{Kuang_JAS_2010}. \todo{What's going on with WRF 100 m
%     rain?}. \todo{MONC results for RH are missing in all these response plots,
%     and should be added.}}
%     \label{fig:qpert_412}
% \end{figure}

% \begin{figure}[pth]
%     \noindent\includegraphics[width=\textwidth]{figures/pert_diffs_q_0.0002_@500}
%     \caption{As in Figure \ref{fig:qpert_412}, but for a perturbation at 500
%     hPa, and with black circles showing the responses of \citeA{Kuang_JAS_2010}
%     to a temperature perturbation at 483 hPa.}
%     \label{fig:qpert_500}
% \end{figure}

% \begin{figure}[pth]
%     \noindent\includegraphics[width=\textwidth]{figures/pert_diffs_q_0.0002_@600}
%     \caption{As in Figure \ref{fig:qpert_412}, but for a perturbation at 600
%     hPa, and with black circles showing the responses of \citeA{Kuang_JAS_2010}
%     to a temperature perturbation at 565 hPa.}
%     \label{fig:qpert_600}
% \end{figure}

% \begin{figure}[pth]
%     \noindent\includegraphics[width=\textwidth]{figures/pert_diffs_q_0.0002_@730}
%     \caption{As in Figure \ref{fig:qpert_412}, but for a perturbation at 730
%     hPa, and with black circles showing the responses of \citeA{Kuang_JAS_2010}
%     to a temperature perturbation at 729 hPa.}
%     \label{fig:qpert_730}
% \end{figure}

% \begin{figure}[pth]
%     \noindent\includegraphics[width=\textwidth]{figures/pert_diffs_q_0.0002_@850}
%     \caption{As in Figure \ref{fig:qpert_412}, but for a perturbation at 850
%     hPa, and with black circles showing the responses of \citeA{Kuang_JAS_2010}
%     to a temperature perturbation at 850 hPa.}
%     \label{fig:qpert_850}
% \end{figure}

We first examine responses to temperature profiles in response to moisture
perturbations. Warming in the boundary layer is very consistent between
resolutions in WRF, but the free tropospheric warming is stronger at coarser
resolution. Particularly notable is the increase between 500 m and 1 km grid
spacings for a perturbation at 412 hPa. The boundary layer warming is also very
consistent between WRF and MONC. The free tropospheric warming is stronger in
MONC for a low-level moisture perturbation and weaker for an upper-level
moisture perturbation.

In response to moisture perturbations, the response in moisture fields in WRF
has minima at around 900 hPa and to a lesser extent around 650 hPa. These minema
are modest at fine grid spacing but at coarse resolution, the lower minimum
becomes much stronger, even for perturbations made at upper levels. It does
however remain a moistening response. Such minima are also present in MONC, the
lower level one being a little higher and much more pronounced than in WRF at
the same grid spacings. This is somewhat reminiscent of the 1 km WRF simulation,
and again, remains as a moistening response. \todo{Bob: It would be interesting
to compare this with a higher resolution MONC run, but we mainly focussed extra
runs on temperature perturbations I'm not sure if we currently have that
available for moisture perturbations.} Moistening in the boundary layer is
weaker at 500m than at coarser resolutions in WRF. While the responses across
most of the vertical profile are symmetric with positive and negative
perturbations, in WRF the moisture responses are often non-symmetric around the
650 hPa minimum.

We now examine the hydrometeor responses to moisture perturbations. For the
moisture perturbation at 850 hPa in WRF, there is a nonlinearity in the sign of
the rain response below the freezing level at about 1 km. There is a consistent
reduction in cloud liquid water, ice and snow, with the exception of the 100 m
grid spacing runs in which a non-linearity shows cloud-water increases between
400 hPa and 600 hPa for a positive moisture perturbation. Graupel is
consistently reduced around 600 hPa but there are responses with opposite signs
in the upper levels. Changes of broadly similar character occur in the
hydrometeor responses in WRF to the other moisture perturbations. The rain water
changes to being a consistent increase for the 412 hPa and 500 hPa perturbations
with a spike at the freezing level. The cloud liquid water responses have
complex shapes for higher level perturbations with the main responses more
towards the upper levels. Graupel is consistently reduced for perturbations at
and above 600 hPa. The responses of hydrometeors in MONC are generally weaker
for liquid water, ice and snow. MONC responds more strongly for graupel,
however, especially in response to higher level perturbations where
non-linearities are evident. For the 850 hPa moisture perturbation in MONC, rain
increases below freezing level and around the freezing level, in contrast with
most of the WRF results. The cloud liquid water is \todo{slightly increased?} at
low levels only. Snow and ice are reduced, as is graupel. Changes of broadly
similar character occur in the hydrometeor responses to the other moisture
perturbations in MONC. The exception is for graupel which has some large and
non-linear responses in response to higher level perturbations. 

\section{Conclusions}
\label{sec:conclusions}

%% Enter Figures and Tables near as possible to where they are first mentioned:
%
% DO NOT USE \psfrag or \subfigure commands.
%
% Figure captions go below the figure.
% Table titles go above tables;  other caption information
%  should be placed in last line of the table, using
% \multicolumn2l{$^a$ This is a table note.}

% \begin{figure}
% \noindent\includegraphics[width=\textwidth]{anothersample.png}
% \caption{caption}
% \label{pngfiguresample}
% \end{figure}

% Acronyms
%  \begin{acronyms}
%  \acro{Acronym}
%  Definition here
%  \acro{EMOS}
%  Ensemble model output statistics
%  \acro{ECMWF}
%  Centre for Medium-Range Weather Forecasts
%  \end{acronyms}

\section{Open Research}

% AGU requires an Availability Statement for the underlying data needed to
% understand, evaluate, and build upon the reported research at the time of peer
% review and publication.

% Authors should include an Availability Statement for the software that has a
% significant impact on the research. Details and templates are in the
% Availability Statement section of the Data and Software for Authors Guidance:
% \url{https://www.agu.org/Publish-with-AGU/Publish/Author-Resources/Data-and-Software-for-Authors#availability}

% It is important to cite individual datasets in this section and, and they must
% be included in your bibliography. Please use the type field in your bibtex file
% to specify the type of data cited. Options include [Dataset], [Software],
% [ComputationalNotebook], [Collection].
% Example:
%
%@misc{https://doi.org/10.7283/633e-1497,
%  doi = {10.7283/633E-1497},
%  url = {https://www.unavco.org/data/doi/10.7283/633E-1497},
%  author = {de Zeeuw-van Dalfsen, Elske and Sleeman, Reinoud},
%  title = {KNMI Dutch Antilles GPS Network - SAB1-St_Johns_Saba_NA P.S.},
%  publisher = {UNAVCO, Inc.},
%  year = {2019},
%  type = {dataset}
%}

\bibliography{library}
\end{document}<|MERGE_RESOLUTION|>--- conflicted
+++ resolved
@@ -154,22 +154,12 @@
 MONC?}.
 
 For each resolution, the models were run until they reached radiative convective
-<<<<<<< HEAD
-equilibrium (RCE) at a time we designate $t_1$. After RCE was reached, small
-perturbations in temperature or moisture fields were introduced, while a control
-was run with no perturbations, and the models were allowed to again reach RCE at
-the time we call $t_2$. Domain-mean atmospheric profiles for time $t_1$ were
-subtracted from those at $t_2$ to examine the differences made by the
-perturbations. In the following two sections we examine the model-specific
-setups for WRF and MONC, respectively.
-=======
 equilibrium (RCE) at time $t_1$. After RCE was reached, small perturbations in the imposed
 temperature or moisture forcings were introduced, while a control was run with no
 perturbations, and the models were allowed to again reach RCE at time $t_2$.
 Domain-mean atmospheric profiles for time $t_1$ were subtracted from those at
 $t_2$ to examine the differences made by the perturbations. In the following two
 sections we examine the model-specific setups for WRF and MONC, respectively.
->>>>>>> 9bd866dc
 
 \subsection{WRF}
 
