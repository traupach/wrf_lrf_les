--- conflicted
+++ resolved
@@ -363,14 +363,10 @@
 \begin{figure}[pth]
     \noindent\includegraphics[width=\textwidth]{figures/rce_profiles}
     \caption{Mean profiles for selected variables in the control runs' RCE
-<<<<<<< HEAD
-    periods, by grid spacing. \todo{Note all plots stop at 200 hPa. Steve: The
+    periods, by grid spacing. \todo{SS: Temperature needs to be shown differently, perhaps on a tephigram, or as an anomaly from some reference moist adiabat (maybe look how RCEMIP papers did it?).  WVMR scale should stop at 20.  V-wind x-axis labels need fixing (maybe have them at +/- 0.02).  RH scale should probably start at 50\% since the others e.g. U all span the full range.} \todo{SS:Note all plots stop at 200 hPa. Steve: The
     cirrus layer that seems to form at the tropopause should be completely
     irrelevant since it is not affecting radiation (right?) or the convection.
-    You can mention in the text that it occurs and isn’t shown.}}
-=======
-    periods, by grid spacing. \todo{SS: Temperature needs to be shown differently, perhaps on a tephigram, or as an anomaly from some reference moist adiabat (maybe look how RCEMIP papers did it?).  WVMR scale should stop at 20.  V-wind x-axis labels need fixing (maybe have them at +/- 0.02).  RH scale should probably start at 50\% since the others e.g. U all span the full range.}}
->>>>>>> 6c5893fc
+    You can mention in the text that it occurs and isn’t shown.}
     \label{fig:rce_profiles}
 \end{figure}
 
